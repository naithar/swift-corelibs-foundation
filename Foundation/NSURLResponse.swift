// This source file is part of the Swift.org open source project
//
// Copyright (c) 2014 - 2015 Apple Inc. and the Swift project authors
// Licensed under Apache License v2.0 with Runtime Library Exception
//
// See http://swift.org/LICENSE.txt for license information
// See http://swift.org/CONTRIBUTORS.txt for the list of Swift project authors
//


/// An `NSURLResponse` object represents a URL load response in a
/// manner independent of protocol and URL scheme.
///
/// `NSURLResponse` encapsulates the metadata associated
/// with a URL load. Note that NSURLResponse objects do not contain
/// the actual bytes representing the content of a URL. See
/// `NSURLSession` for more information about receiving the content
/// data for a URL load.
public class NSURLResponse : NSObject, NSSecureCoding, NSCopying {

    static public func supportsSecureCoding() -> Bool {
        return true
    }
    
    public required init?(coder aDecoder: NSCoder) {
        NSUnimplemented()
    }
    
    public func encodeWithCoder(_ aCoder: NSCoder) {
        NSUnimplemented()
    }
    
    public override func copy() -> AnyObject {
        return copyWithZone(nil)
    }
    
    public func copyWithZone(_ zone: NSZone) -> AnyObject {
        NSUnimplemented()
    }
    
    /// Initialize an NSURLResponse with the provided values.
    ///
    /// This is the designated initializer for NSURLResponse.
    /// - Parameter URL: the URL
    /// - Parameter mimeType: the MIME content type of the response
    /// - Parameter expectedContentLength: the expected content length of the associated data
    /// - Parameter textEncodingName the name of the text encoding for the associated data, if applicable, else nil
    /// - Returns: The initialized NSURLResponse.
    public init(url: NSURL, mimeType: String?, expectedContentLength length: Int, textEncodingName name: String?) {
        self.url = url
        self.mimeType = mimeType
        self.expectedContentLength = Int64(length)
        self.textEncodingName = name
        let c = url.lastPathComponent
        self.suggestedFilename = (c?.isEmpty ?? true) ? "Unknown" : c
    }
    
    /// The URL of the receiver.
    /*@NSCopying*/ public private(set) var url: NSURL?

    
    /// The MIME type of the receiver.
    ///
    /// The MIME type is based on the information provided
    /// from an origin source. However, that value may be changed or
    /// corrected by a protocol implementation if it can be determined
    /// that the origin server or source reported the information
    /// incorrectly or imprecisely. An attempt to guess the MIME type may
    /// be made if the origin source did not report any such information.
    public private(set) var mimeType: String?
    
    /// The expected content length of the receiver.
    ///
    /// Some protocol implementations report a content length
    /// as part of delivering load metadata, but not all protocols
    /// guarantee the amount of data that will be delivered in actuality.
    /// Hence, this method returns an expected amount. Clients should use
    /// this value as an advisory, and should be prepared to deal with
    /// either more or less data.
    ///
    /// The expected content length of the receiver, or `-1` if
    /// there is no expectation that can be arrived at regarding expected
    /// content length.
    public private(set) var expectedContentLength: Int64
    
    /// The name of the text encoding of the receiver.
    ///
    /// This name will be the actual string reported by the
    /// origin source during the course of performing a protocol-specific
    /// URL load. Clients can inspect this string and convert it to an
    /// NSStringEncoding or CFStringEncoding using the methods and
    /// functions made available in the appropriate framework.
    public private(set) var textEncodingName: String?
    
    /// A suggested filename if the resource were saved to disk.
    ///
    /// The method first checks if the server has specified a filename
    /// using the content disposition header. If no valid filename is
    /// specified using that mechanism, this method checks the last path
    /// component of the URL. If no valid filename can be obtained using
    /// the last path component, this method uses the URL's host as the
    /// filename. If the URL's host can't be converted to a valid
    /// filename, the filename "unknown" is used. In mose cases, this
    /// method appends the proper file extension based on the MIME type.
    ///
    /// This method always returns a valid filename.
    public private(set) var suggestedFilename: String?
}

/// A Response to an HTTP URL load.
///
/// An NSHTTPURLResponse object represents a response to an
/// HTTP URL load. It is a specialization of NSURLResponse which
/// provides conveniences for accessing information specific to HTTP
/// protocol responses.
public class NSHTTPURLResponse : NSURLResponse {
    
    /// Initializer for NSHTTPURLResponse objects.
    ///
    /// - Parameter url: the URL from which the response was generated.
    /// - Parameter statusCode: an HTTP status code.
    /// - Parameter httpVersion: The version of the HTTP response as represented by the server.  This is typically represented as "HTTP/1.1".
    /// - Parameter headerFields: A dictionary representing the header keys and values of the server response.
    /// - Returns: the instance of the object, or `nil` if an error occurred during initialization.
    public init?(url: NSURL, statusCode: Int, httpVersion: String?, headerFields: [String : String]?) {
        self.statusCode = statusCode
        self.allHeaderFields = headerFields ?? [:]
        super.init(url: url, mimeType: nil, expectedContentLength: 0, textEncodingName: nil)
        expectedContentLength = getExpectedContentLength(fromHeaderFields: headerFields) ?? -1
        suggestedFilename = getSuggestedFilename(fromHeaderFields: headerFields) ?? "Unknown"
        if let type = ContentTypeComponents(headerFields: headerFields) {
            mimeType = type.mimeType.lowercased()
            textEncodingName = type.textEncoding?.lowercased()
        }
    }
    
    public required init?(coder aDecoder: NSCoder) {
        NSUnimplemented()
    }
    
    /// The HTTP status code of the receiver.
    public let statusCode: Int
    
    /// Returns a dictionary containing all the HTTP header fields
    /// of the receiver.
    ///
    /// By examining this header dictionary, clients can see
    /// the "raw" header information which was reported to the protocol
    /// implementation by the HTTP server. This may be of use to
    /// sophisticated or special-purpose HTTP clients.
    ///
    /// - Returns: A dictionary containing all the HTTP header fields of the
    /// receiver.
    ///
    /// - Important: This is an *experimental* change from the
    /// `[NSObject: AnyObject]` type that Darwin Foundation uses.
    public let allHeaderFields: [String: String]
    
    /// Convenience method which returns a localized string
    /// corresponding to the status code for this response.
    /// - Parameter forStatusCode: the status code to use to produce a localized string.
    public class func localizedString(forStatusCode statusCode: Int) -> String {
        switch statusCode {
        case 100: return "Continue"
        case 101: return "Switching Protocols"
        case 102: return "Processing"
        case 100...199: return "Informational"
        case 200: return "OK"
        case 201: return "Created"
        case 202: return "Accepted"
        case 203: return "Non-Authoritative Information"
        case 204: return "No Content"
        case 205: return "Reset Content"
        case 206: return "Partial Content"
        case 207: return "Multi-Status"
        case 208: return "Already Reported"
        case 226: return "IM Used"
        case 200...299: return "Success"
        case 300: return "Multiple Choices"
        case 301: return "Moved Permanently"
        case 302: return "Found"
        case 303: return "See Other"
        case 304: return "Not Modified"
        case 305: return "Use Proxy"
        case 307: return "Temporary Redirect"
        case 308: return "Permanent Redirect"
        case 300...399: return "Redirection"
        case 400: return "Bad Request"
        case 401: return "Unauthorized"
        case 402: return "Payment Required"
        case 403: return "Forbidden"
        case 404: return "Not Found"
        case 405: return "Method Not Allowed"
        case 406: return "Not Acceptable"
        case 407: return "Proxy Authentication Required"
        case 408: return "Request Timeout"
        case 409: return "Conflict"
        case 410: return "Gone"
        case 411: return "Length Required"
        case 412: return "Precondition Failed"
        case 413: return "Payload Too Large"
        case 414: return "URI Too Long"
        case 415: return "Unsupported Media Type"
        case 416: return "Range Not Satisfiable"
        case 417: return "Expectation Failed"
        case 421: return "Misdirected Request"
        case 422: return "Unprocessable Entity"
        case 423: return "Locked"
        case 424: return "Failed Dependency"
        case 426: return "Upgrade Required"
        case 428: return "Precondition Required"
        case 429: return "Too Many Requests"
        case 431: return "Request Header Fields Too Large"
        case 451: return "Unavailable For Legal Reasons"
        case 400...499: return "Client Error"
        case 500: return "Internal Server Error"
        case 501: return "Not Implemented"
        case 502: return "Bad Gateway"
        case 503: return "Service Unavailable"
        case 504: return "Gateway Timeout"
        case 505: return "HTTP Version Not Supported"
        case 506: return "Variant Also Negotiates"
        case 507: return "Insufficient Storage"
        case 508: return "Loop Detected"
        case 510: return "Not Extended"
        case 511: return "Network Authentication Required"
        case 500...599: return "Server Error"
        default: return "Server Error"
        }
    }
}

/// Parses the expected content length from the headers.
///
/// Note that the message content length is different from the message
/// transfer length.
/// The transfer length can only be derived when the Transfer-Encoding is identity (default).
/// For compressed content (Content-Encoding other than identity), there is not way to derive the
/// content length from the transfer length.
private func getExpectedContentLength(fromHeaderFields headerFields: [String : String]?) -> Int64? {
    guard
        let f = headerFields,
        let contentLengthS = valueForCaseInsensitiveKey("content-length", fields: f),
        let contentLength = Int64(contentLengthS)
        else { return nil }
    return contentLength
}
/// Parses the suggested filename from the `Content-Disposition` header.
///
/// - SeeAlso: [RFC 2183](https://tools.ietf.org/html/rfc2183)
private func getSuggestedFilename(fromHeaderFields headerFields: [String : String]?) -> String? {
    // Typical use looks like this:
    //     Content-Disposition: attachment; filename="fname.ext"
    guard
        let f = headerFields,
        let contentDisposition = valueForCaseInsensitiveKey("content-disposition", fields: f),
        let field = contentDisposition.httpHeaderParts
        else { return nil }
    for part in field.parameters where part.attribute == "filename" {
        return part.value?.pathComponents.map{ $0 == "/" ? "" : $0}.joined(separator: "_")
    }
    return nil
}
/// Parts corresponding to the `Content-Type` header field in a HTTP message.
private struct ContentTypeComponents {
    /// For `text/html; charset=ISO-8859-4` this would be `text/html`
    let mimeType: String
    /// For `text/html; charset=ISO-8859-4` this would be `ISO-8859-4`. Will be
    /// `nil` when no `charset` is specified.
    let textEncoding: String?
}
extension ContentTypeComponents {
    /// Parses the `Content-Type` header field
    ///
    /// `Content-Type: text/html; charset=ISO-8859-4` would result in `("text/html", "ISO-8859-4")`, while
    /// `Content-Type: text/html` would result in `("text/html", nil)`.
    init?(headerFields: [String : String]?) {
        guard
            let f = headerFields,
            let contentType = valueForCaseInsensitiveKey("content-type", fields: f),
            let field = contentType.httpHeaderParts
            else { return nil }
        for parameter in field.parameters where parameter.attribute == "charset" {
            self.mimeType = field.value
            self.textEncoding = parameter.value
            return
        }
        self.mimeType = field.value
        self.textEncoding = nil
    }
}

/// A type with paramteres
///
/// RFC 2616 specifies a few types that can have parameters, e.g. `Content-Type`.
/// These are specified like so
/// ```
/// field          = value *( ";" parameter )
/// value          = token
/// ```
/// where parameters are attribute/value as specified by
/// ```
/// parameter               = attribute "=" value
/// attribute               = token
/// value                   = token | quoted-string
/// ```
private struct ValueWithParameters {
    let value: String
    let parameters: [Parameter]
    struct Parameter {
        let attribute: String
        let value: String?
    }
}

private extension String {
    /// Split the string at each ";", remove any quoting.
    /// 
    /// The trouble is if there's a
    /// ";" inside something that's quoted. And we can escape the separator and
    /// the quotes with a "\".
    var httpHeaderParts: ValueWithParameters? {
        var type: String?
        var parameters: [ValueWithParameters.Parameter] = []
        let ws = NSCharacterSet.whitespaceCharacterSet()
        func append(_ string: String) {
            if type == nil {
                type = string
            } else {
<<<<<<< HEAD
                if let r = string.rangeOfString("=") {
                    let name = string[string.startIndex..<r.lowerBound].stringByTrimmingCharactersInSet(ws)
                    let value = string[r.upperBound..<string.endIndex].stringByTrimmingCharactersInSet(ws)
=======
                if let r = string.range(of: "=") {
                    let name = string[string.startIndex..<r.startIndex].trimmingCharacters(in: ws)
                    let value = string[r.endIndex..<string.endIndex].trimmingCharacters(in: ws)
>>>>>>> e3f3ff0e
                    parameters.append(ValueWithParameters.Parameter(attribute: name, value: value))
                } else {
                    let name = string.trimmingCharacters(in: ws)
                    parameters.append(ValueWithParameters.Parameter(attribute: name, value: nil))
                }
            }
        }
        
        let escape = UnicodeScalar(0x5c)    //  \
        let quote = UnicodeScalar(0x22)     //  "
        let separator = UnicodeScalar(0x3b) //  ;
        enum State {
            case nonQuoted(String)
            case nonQuotedEscaped(String)
            case quoted(String)
            case quotedEscaped(String)
        }
        var state = State.nonQuoted("")
        for next in unicodeScalars {
            switch (state, next) {
            case (.nonQuoted(let s), separator):
                append(s)
                state = .nonQuoted("")
            case (.nonQuoted(let s), escape):
                state = .nonQuotedEscaped(s + String(next))
            case (.nonQuoted(let s), quote):
                state = .quoted(s)
            case (.nonQuoted(let s), _):
                state = .nonQuoted(s + String(next))
                
            case (.nonQuotedEscaped(let s), _):
                state = .nonQuoted(s + String(next))
                
            case (.quoted(let s), quote):
                state = .nonQuoted(s)
            case (.quoted(let s), escape):
                state = .quotedEscaped(s + String(next))
            case (.quoted(let s), _):
                state = .quoted(s + String(next))
            
            case (.quotedEscaped(let s), _):
                state = .quoted(s + String(next))
            }
        }
        switch state {
            case .nonQuoted(let s): append(s)
            case .nonQuotedEscaped(let s): append(s)
            case .quoted(let s): append(s)
            case .quotedEscaped(let s): append(s)
        }
        guard let t = type else { return nil }
        return ValueWithParameters(value: t, parameters: parameters)
    }
}
private func valueForCaseInsensitiveKey(_ key: String, fields: [String: String]) -> String? {
    let kk = key.lowercased()
    for (k, v) in fields {
        if k.lowercased() == kk {
            return v
        }
    }
    return nil
}<|MERGE_RESOLUTION|>--- conflicted
+++ resolved
@@ -327,15 +327,9 @@
             if type == nil {
                 type = string
             } else {
-<<<<<<< HEAD
-                if let r = string.rangeOfString("=") {
-                    let name = string[string.startIndex..<r.lowerBound].stringByTrimmingCharactersInSet(ws)
-                    let value = string[r.upperBound..<string.endIndex].stringByTrimmingCharactersInSet(ws)
-=======
                 if let r = string.range(of: "=") {
-                    let name = string[string.startIndex..<r.startIndex].trimmingCharacters(in: ws)
-                    let value = string[r.endIndex..<string.endIndex].trimmingCharacters(in: ws)
->>>>>>> e3f3ff0e
+                    let name = string[string.startIndex..<r.lowerBound].trimmingCharacters(in: ws)
+                    let value = string[r.upperBound..<string.endIndex].trimmingCharacters(in: ws)
                     parameters.append(ValueWithParameters.Parameter(attribute: name, value: value))
                 } else {
                     let name = string.trimmingCharacters(in: ws)
