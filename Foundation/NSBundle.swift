// This source file is part of the Swift.org open source project
//
// Copyright (c) 2014 - 2015 Apple Inc. and the Swift project authors
// Licensed under Apache License v2.0 with Runtime Library Exception
//
// See http://swift.org/LICENSE.txt for license information
// See http://swift.org/CONTRIBUTORS.txt for the list of Swift project authors
//

import CoreFoundation

public class NSBundle : NSObject {
    private var _bundle : CFBundleRef!

    private static var _mainBundle : NSBundle = {
        return NSBundle(cfBundle: CFBundleGetMainBundle())
    }()
    
    public class func mainBundle() -> NSBundle {
        return _mainBundle
    }
    
    internal init(cfBundle: CFBundleRef) {
        super.init()
        _bundle = cfBundle
    }
    
    public init?(path: String) {
        super.init()
        
        let resolvedPath = path._nsObject.stringByResolvingSymlinksInPath
        guard resolvedPath.length > 0 else {
            return nil
        }
        
        let url = NSURL(fileURLWithPath: resolvedPath)
        _bundle = CFBundleCreate(kCFAllocatorSystemDefault, unsafeBitCast(url, CFURLRef.self))
    }
    
    public convenience init?(URL url: NSURL) {
        if let path = url.path {
            self.init(path: path)
        } else {
            return nil
        }
    }
    
    public init(forClass aClass: AnyClass) { NSUnimplemented() }
    
    public init?(identifier: String) {
        super.init()
        
        guard let result = CFBundleGetBundleWithIdentifier(identifier._cfObject) else {
            return nil
        }
        
        _bundle = result
    }
    
    /* Methods for loading and unloading bundles. */
    public func load() -> Bool { NSUnimplemented() }
    public var loaded: Bool { NSUnimplemented() }
    public func unload() -> Bool { NSUnimplemented() }
    
    public func preflight() throws { NSUnimplemented() }
    public func loadAndReturnError() throws { NSUnimplemented() }
    
    /* Methods for locating various components of a bundle. */
    public var bundleURL: NSURL {
        return CFBundleCopyBundleURL(_bundle)._nsObject
    }
    
    public var resourceURL: NSURL? {
        return CFBundleCopyResourcesDirectoryURL(_bundle)?._nsObject
    }
    
    public var executableURL: NSURL? {
        return CFBundleCopyExecutableURL(_bundle)?._nsObject
    }
    
    public func URLForAuxiliaryExecutable(executableName: String) -> NSURL? {
        return CFBundleCopyAuxiliaryExecutableURL(_bundle, executableName._cfObject)?._nsObject
    }
    
    public var privateFrameworksURL: NSURL? {
        return CFBundleCopyPrivateFrameworksURL(_bundle)?._nsObject
    }
    
    public var sharedFrameworksURL: NSURL? {
        return CFBundleCopySharedFrameworksURL(_bundle)?._nsObject
    }
    
    public var sharedSupportURL: NSURL? {
        return CFBundleCopySharedSupportURL(_bundle)?._nsObject
    }
    
    public var builtInPlugInsURL: NSURL? {
        return CFBundleCopyBuiltInPlugInsURL(_bundle)?._nsObject
    }
    
    public var appStoreReceiptURL: NSURL? {
        // Always nil on this platform
        return nil
    }
    
    public var bundlePath: String {
        return bundleURL.path!
    }
    
    public var resourcePath: String? {
        return resourceURL?.path
    }
    
    public var executablePath: String? {
        return executableURL?.path
    }
    
    public func pathForAuxiliaryExecutable(executableName: String) -> String? {
        return URLForAuxiliaryExecutable(executableName)?.path
    }
    
    public var privateFrameworksPath: String? {
        return privateFrameworksURL?.path
    }
    
    public var sharedFrameworksPath: String? {
        return sharedFrameworksURL?.path
    }
    
    public var sharedSupportPath: String? {
        return sharedSupportURL?.path
    }
    
    public var builtInPlugInsPath: String? {
        return builtInPlugInsURL?.path
    }
    
    // -----------------------------------------------------------------------------------
    // MARK: - URL and Path Resource Lookup
    
    public class func URLForResource(name: String?, withExtension ext: String?, subdirectory subpath: String?, inBundleWithURL bundleURL: NSURL) -> NSURL? { NSUnimplemented() }
    
    public class func URLsForResourcesWithExtension(ext: String?, subdirectory subpath: String?, inBundleWithURL bundleURL: NSURL) -> [NSURL]? { NSUnimplemented() }
    
    public func URLForResource(name: String?, withExtension ext: String?) -> NSURL? {
        return self.URLForResource(name, withExtension: ext, subdirectory: nil)
    }
    
    public func URLForResource(name: String?, withExtension ext: String?, subdirectory subpath: String?) -> NSURL? {
        // If both name and ext are nil/zero-length, return nil
        if (name == nil || name!.isEmpty) && (ext == nil || ext!.isEmpty) {
            return nil
        }
        let resultURL = CFBundleCopyResourceURL(_bundle, name?._cfObject, ext?._cfObject, subpath?._cfObject)
        return unsafeBitCast(resultURL, NSURL.self)
    }
    
    public func URLForResource(name: String?, withExtension ext: String?, subdirectory subpath: String?, localization localizationName: String?) -> NSURL? { NSUnimplemented() }
    
    public func URLsForResourcesWithExtension(ext: String?, subdirectory subpath: String?) -> [NSURL]? { NSUnimplemented() }
    
    public func URLsForResourcesWithExtension(ext: String?, subdirectory subpath: String?, localization localizationName: String?) -> [NSURL]? { NSUnimplemented() }
    
    public class func pathForResource(name: String?, ofType ext: String?, inDirectory bundlePath: String) -> String? { NSUnimplemented() }
    
    public class func pathsForResourcesOfType(ext: String?, inDirectory bundlePath: String) -> [String] { NSUnimplemented() }
    
    public func pathForResource(name: String?, ofType ext: String?) -> String? {
        return self.URLForResource(name, withExtension: ext, subdirectory: nil)?.path
    }
    
    public func pathForResource(name: String?, ofType ext: String?, inDirectory subpath: String?) -> String? {
        return self.URLForResource(name, withExtension: ext, subdirectory: nil)?.path
    }
    
    public func pathForResource(name: String?, ofType ext: String?, inDirectory subpath: String?, forLocalization localizationName: String?) -> String? { NSUnimplemented() }
    
    public func pathsForResourcesOfType(ext: String?, inDirectory subpath: String?) -> [String] { NSUnimplemented() }
    public func pathsForResourcesOfType(ext: String?, inDirectory subpath: String?, forLocalization localizationName: String?) -> [String] { NSUnimplemented() }
    
    // -----------------------------------------------------------------------------------
    // MARK: - Localized Strings
    
    public func localizedStringForKey(key: String, value: String?, table tableName: String?) -> String { NSUnimplemented() }
    
    
    // -----------------------------------------------------------------------------------
    // MARK: - Other
    
<<<<<<< HEAD
    public var bundleIdentifier: String? {
        return CFBundleGetIdentifier(_bundle)?._swiftObject
    }
    
    /// - Experiment: This currently returns a dictionary of Any instead of AnyObject because of bridging limitations
    
    public var infoDictionary: [String : Any]? {
        let cfDict: CFDictionary? = CFBundleGetInfoDictionary(_bundle)
        return cfDict.map(_expensivePropertyListConversion) as? [String: Any]
    }
    
    /// - Experiment: This currently returns a dictionary of Any instead of AnyObject because of bridging limitations
    
    public var localizedInfoDictionary: [String : Any]? {
        let cfDict: CFDictionary? = CFBundleGetLocalInfoDictionary(_bundle)
        return cfDict.map(_expensivePropertyListConversion) as? [String: Any]
    }
    
    public func objectForInfoDictionaryKey(key: String) -> AnyObject? { NSUnimplemented() }
=======
    public var bundleIdentifier: String? { NSUnimplemented() }
    
    /// - Experiment: This is a draft API currently under consideration for official import into Foundation
    /// - Note: This API differs from Darwin because it uses [String : Any] as a type instead of [String : AnyObject]. This allows the use of Swift value types.
    public var infoDictionary: [String : Any]? { NSUnimplemented() }
    
    /// - Experiment: This is a draft API currently under consideration for official import into Foundation
    /// - Note: This API differs from Darwin because it uses [String : Any] as a type instead of [String : AnyObject]. This allows the use of Swift value types.
    public var localizedInfoDictionary: [String : Any]? { NSUnimplemented() }
    
    /// - Experiment: This is a draft API currently under consideration for official import into Foundation
    /// - Note: This API differs from Darwin because it uses [String : Any] as a type instead of [String : AnyObject]. This allows the use of Swift value types.
    public func objectForInfoDictionaryKey(key: String) -> Any? { NSUnimplemented() }
    
>>>>>>> 738eacd0
    public func classNamed(className: String) -> AnyClass? { NSUnimplemented() }
    public var principalClass: AnyClass? { NSUnimplemented() }
    public var preferredLocalizations: [String] {
        return NSBundle.preferredLocalizationsFromArray(localizations)
    }
    public var localizations: [String] {
        let cfLocalizations: CFArray? = CFBundleCopyBundleLocalizations(_bundle)
        let nsLocalizations = cfLocalizations.map(_expensivePropertyListConversion) as? [Any]
        return nsLocalizations?.map { ($0 as! NSString).bridge() } ?? []
    }
    public var developmentLocalization: String? { NSUnimplemented() }
    public class func preferredLocalizationsFromArray(localizationsArray: [String]) -> [String] {
        let cfLocalizations: CFArray? = CFBundleCopyPreferredLocalizationsFromArray(localizationsArray._cfObject)
        let nsLocalizations = cfLocalizations.map(_expensivePropertyListConversion) as? [Any]
        return nsLocalizations?.map { ($0 as! NSString).bridge() } ?? []
    }
    public class func preferredLocalizationsFromArray(localizationsArray: [String], forPreferences preferencesArray: [String]?) -> [String] { NSUnimplemented() }
    public var executableArchitectures: [NSNumber]? { NSUnimplemented() }
}
<|MERGE_RESOLUTION|>--- conflicted
+++ resolved
@@ -187,42 +187,28 @@
     // -----------------------------------------------------------------------------------
     // MARK: - Other
     
-<<<<<<< HEAD
     public var bundleIdentifier: String? {
         return CFBundleGetIdentifier(_bundle)?._swiftObject
     }
     
-    /// - Experiment: This currently returns a dictionary of Any instead of AnyObject because of bridging limitations
-    
+    /// - Experiment: This is a draft API currently under consideration for official import into Foundation
+    /// - Note: This API differs from Darwin because it uses [String : Any] as a type instead of [String : AnyObject]. This allows the use of Swift value types.
     public var infoDictionary: [String : Any]? {
         let cfDict: CFDictionary? = CFBundleGetInfoDictionary(_bundle)
         return cfDict.map(_expensivePropertyListConversion) as? [String: Any]
     }
     
-    /// - Experiment: This currently returns a dictionary of Any instead of AnyObject because of bridging limitations
-    
+    /// - Experiment: This is a draft API currently under consideration for official import into Foundation
+    /// - Note: This API differs from Darwin because it uses [String : Any] as a type instead of [String : AnyObject]. This allows the use of Swift value types.
     public var localizedInfoDictionary: [String : Any]? {
         let cfDict: CFDictionary? = CFBundleGetLocalInfoDictionary(_bundle)
         return cfDict.map(_expensivePropertyListConversion) as? [String: Any]
     }
     
-    public func objectForInfoDictionaryKey(key: String) -> AnyObject? { NSUnimplemented() }
-=======
-    public var bundleIdentifier: String? { NSUnimplemented() }
-    
     /// - Experiment: This is a draft API currently under consideration for official import into Foundation
     /// - Note: This API differs from Darwin because it uses [String : Any] as a type instead of [String : AnyObject]. This allows the use of Swift value types.
-    public var infoDictionary: [String : Any]? { NSUnimplemented() }
-    
-    /// - Experiment: This is a draft API currently under consideration for official import into Foundation
-    /// - Note: This API differs from Darwin because it uses [String : Any] as a type instead of [String : AnyObject]. This allows the use of Swift value types.
-    public var localizedInfoDictionary: [String : Any]? { NSUnimplemented() }
-    
-    /// - Experiment: This is a draft API currently under consideration for official import into Foundation
-    /// - Note: This API differs from Darwin because it uses [String : Any] as a type instead of [String : AnyObject]. This allows the use of Swift value types.
-    public func objectForInfoDictionaryKey(key: String) -> Any? { NSUnimplemented() }
-    
->>>>>>> 738eacd0
+    public func objectForInfoDictionaryKey(key: String) -> AnyObject? { NSUnimplemented() }
+    
     public func classNamed(className: String) -> AnyClass? { NSUnimplemented() }
     public var principalClass: AnyClass? { NSUnimplemented() }
     public var preferredLocalizations: [String] {
