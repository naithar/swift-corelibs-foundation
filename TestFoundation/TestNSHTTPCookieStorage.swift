// This source file is part of the Swift.org open source project
//
// Copyright (c) 2014 - 2016 Apple Inc. and the Swift project authors
// Licensed under Apache License v2.0 with Runtime Library Exception
//
// See http://swift.org/LICENSE.txt for license information
// See http://swift.org/CONTRIBUTORS.txt for the list of Swift project authors
//

#if DEPLOYMENT_RUNTIME_OBJC || os(Linux)
    import Foundation
    import XCTest
#else
    import SwiftFoundation
    import SwiftXCTest
#endif

class TestNSHTTPCookieStorage: XCTestCase {

    enum _StorageType {
        case shared
        case groupContainer(String)
    }

    static var allTests: [(String, (TestNSHTTPCookieStorage) -> () throws -> Void)] {
        return [
            ("test_BasicStorageAndRetrieval", test_BasicStorageAndRetrieval),
            ("test_deleteCookie", test_deleteCookie),
            ("test_removeCookies", test_removeCookies),
            ("test_setCookiesForURL", test_setCookiesForURL),
            ("test_getCookiesForURL", test_getCookiesForURL),
            ("test_setCookiesForURLWithMainDocumentURL", test_setCookiesForURLWithMainDocumentURL),
            ("test_cookieInXDGSpecPath", test_cookieInXDGSpecPath),
        ]
    }

    func test_BasicStorageAndRetrieval() {
        basicStorageAndRetrieval(with: .shared)
        basicStorageAndRetrieval(with: .groupContainer("test"))
    }

    func test_deleteCookie() {
        deleteCookie(with: .shared)
        deleteCookie(with: .groupContainer("test"))
    }

    func test_removeCookies() {
        removeCookies(with: .shared)
        removeCookies(with: .groupContainer("test"))
    }

    func test_setCookiesForURL() {
        setCookiesForURL(with: .shared)
        setCookiesForURL(with: .groupContainer("test"))
    }

    func test_getCookiesForURL() {
        getCookiesForURL(with: .shared)
        getCookiesForURL(with: .groupContainer("test"))
    }

    func test_setCookiesForURLWithMainDocumentURL() {
        setCookiesForURLWithMainDocumentURL(with: .shared)
        setCookiesForURLWithMainDocumentURL(with: .groupContainer("test"))
    }

    func getStorage(for type: _StorageType) -> HTTPCookieStorage {
        switch type {
        case .shared:
            return HTTPCookieStorage.shared
        case .groupContainer(let identifier):
            return HTTPCookieStorage.sharedCookieStorage(forGroupContainerIdentifier: identifier)
        }
    }

    func basicStorageAndRetrieval(with storageType: _StorageType) {
        let storage = getStorage(for: storageType)

        let simpleCookie = HTTPCookie(properties: [
           .name: "TestCookie1",
           .value: "Test value @#$%^$&*99",
           .path: "/",
           .domain: "swift.org",
           .expires: Date(timeIntervalSince1970: 1475767775) //expired cookie
        ])!

        storage.setCookie(simpleCookie)
        XCTAssertEqual(storage.cookies!.count, 0)

        let simpleCookie0 = HTTPCookie(properties: [   //no expiry date
           .name: "TestCookie1",
           .value: "Test @#$%^$&*99",
           .path: "/",
           .domain: "swift.org",
        ])!

        storage.setCookie(simpleCookie0)
        XCTAssertEqual(storage.cookies!.count, 1)

        let simpleCookie1 = HTTPCookie(properties: [
           .name: "TestCookie1",
           .value: "Test @#$%^$&*99",
           .path: "/",
           .domain: "swift.org",
        ])!

        storage.setCookie(simpleCookie1)
        XCTAssertEqual(storage.cookies!.count, 1) //test for replacement

        let simpleCookie2 = HTTPCookie(properties: [
           .name: "TestCookie1",
           .value: "Test @#$%^$&*99",
           .path: "/",
           .domain: "example.com",
        ])!

        storage.setCookie(simpleCookie2)
        XCTAssertEqual(storage.cookies!.count, 2)
    }

    func deleteCookie(with storageType: _StorageType) {
        let storage = getStorage(for: storageType)

        let simpleCookie2 = HTTPCookie(properties: [
            .name: "TestCookie1",
            .value: "Test @#$%^$&*99",
            .path: "/",
            .domain: "example.com",
            ])!

        let simpleCookie = HTTPCookie(properties: [
            .name: "TestCookie1",
            .value: "Test value @#$%^$&*99",
            .path: "/",
            .domain: "swift.org",
            .expires: Date(timeIntervalSince1970: Date().timeIntervalSince1970 + 1000)
            ])!
        storage.setCookie(simpleCookie)
        XCTAssertEqual(storage.cookies!.count, 2)

        storage.deleteCookie(simpleCookie)
        storage.deleteCookie(simpleCookie2)
        XCTAssertEqual(storage.cookies!.count, 0)
    }

    func removeCookies(with storageType: _StorageType) {
        let storage = getStorage(for: storageType)
        let past = Date(timeIntervalSinceReferenceDate: Date().timeIntervalSinceReferenceDate - 120)
        let future = Date(timeIntervalSinceReferenceDate: Date().timeIntervalSinceReferenceDate + 120)
        let simpleCookie = HTTPCookie(properties: [
            .name: "TestCookie1",
            .value: "Test value @#$%^$&*99",
            .path: "/",
            .domain: "swift.org",
            .expires: Date(timeIntervalSince1970: Date().timeIntervalSince1970 + 1000)
            ])!
        storage.setCookie(simpleCookie)
        XCTAssertEqual(storage.cookies!.count, 1)
        storage.removeCookies(since: future)
        XCTAssertEqual(storage.cookies!.count, 1)
        storage.removeCookies(since: past)
        XCTAssertEqual(storage.cookies!.count, 0)
    }

    func setCookiesForURL(with storageType: _StorageType) {
        let storage = getStorage(for: storageType)
        let url = URL(string: "https://swift.org")
        let simpleCookie = HTTPCookie(properties: [
            .name: "TestCookie1",
            .value: "Test @#$%^$&*99",
            .path: "/",
            .domain: "example.com",
        ])!

        let simpleCookie1 = HTTPCookie(properties: [
            .name: "TestCookie1",
            .value: "Test value @#$%^$&*99",
            .path: "/",
            .domain: "swift.org",
            .expires: Date(timeIntervalSince1970: Date().timeIntervalSince1970 + 1000)
        ])!

        storage.setCookies([simpleCookie, simpleCookie1], for: url, mainDocumentURL: nil)
        XCTAssertEqual(storage.cookies!.count, 1)
    }

    func getCookiesForURL(with storageType: _StorageType) {
        let storage = getStorage(for: storageType)
        let url = URL(string: "https://swift.org")
        XCTAssertEqual(storage.cookies(for: url!)!.count, 1)
    }

    func setCookiesForURLWithMainDocumentURL(with storageType: _StorageType) {
        let storage = getStorage(for: storageType)
        storage.cookieAcceptPolicy = .onlyFromMainDocumentDomain
        let url = URL(string: "https://swift.org/downloads")
        let mainUrl = URL(string: "http://ci.swift.org")
        let simpleCookie = HTTPCookie(properties: [
            .name: "TestCookie2",
            .value: "Test@#$%^$&*99khnia",
            .path: "/",
            .domain: "swift.org",
        ])!
        storage.setCookies([simpleCookie], for: url, mainDocumentURL: mainUrl)
        XCTAssertEqual(storage.cookies(for: url!)!.count, 2)

        let url1 = URL(string: "https://dt.swift.org/downloads")
        let simpleCookie1 = HTTPCookie(properties: [
            .name: "TestCookie3",
            .value: "Test@#$%^$&*999189",
            .path: "/",
            .domain: "swift.org",
        ])!
        storage.setCookies([simpleCookie1], for: url1, mainDocumentURL: mainUrl)
        XCTAssertEqual(storage.cookies(for: url1!)!.count, 0)
    }

    func test_cookieInXDGSpecPath() {
        //Test without setting the environment variable
<<<<<<< HEAD
//        let testCookie = HTTPCookie(properties: [
//           .name: "TestCookie0",
//           .value: "Test @#$%^$&*99mam",
//           .path: "/",
//           .domain: "sample.com",
//        ])!
//        let storage = HTTPCookieStorage.shared
//        storage.setCookie(testCookie)
//        XCTAssertEqual(storage.cookies!.count, 3)
//        var destPath: String
//        if let xdg_config_home = getenv("XDG_CONFIG_HOME") {
//            destPath = String(utf8String: xdg_config_home)! + "/.cookies.shared"
//        } else {
//            destPath = NSHomeDirectory() + "/.config/.cookies.shared"
//        }
//        let fm = FileManager.default
//        var isDir = false
//        let exists = fm.fileExists(atPath: destPath, isDirectory: &isDir)
//        XCTAssertTrue(exists)
//        //Test by setting the environmental variable
//        let bundle = Bundle.main
//        let bundlePath = bundle.bundlePath
//        var pathIndex = bundlePath.range(of: "/", options: .backwards)?.lowerBound
//        let task = Process()
//        task.launchPath = bundlePath.substring(to: pathIndex!) + "/xdgTestHelper/xdgTestHelper"
//        var environment = ProcessInfo.processInfo.environment
//        environment["XDG_CONFIG_HOME"] =  NSHomeDirectory() + "/TestXDG"
//        task.environment = environment
//        // Launch the task
//        task.launch()
//        task.waitUntilExit()
//        let status = task.terminationStatus
//        XCTAssertEqual(status, 0)
//        let terminationReason = task.terminationReason
//        XCTAssertEqual(terminationReason, Process.TerminationReason.exit)
=======
        let testCookie = HTTPCookie(properties: [
           .name: "TestCookie0",
           .value: "Test @#$%^$&*99mam",
           .path: "/",
           .domain: "sample.com",
        ])!
        let storage = HTTPCookieStorage.shared
        storage.setCookie(testCookie)
        XCTAssertEqual(storage.cookies!.count, 3)
        var destPath: String
        let bundlePath = Bundle.main.bundlePath
        var bundleName = "/" + bundlePath.components(separatedBy: "/").last!
        if let range = bundleName.range(of: ".", options: String.CompareOptions.backwards, range: nil, locale: nil) {
            bundleName = bundleName.substring(to: range.lowerBound)
        }
        if let xdg_data_home = getenv("XDG_DATA_HOME") {
            destPath = String(utf8String: xdg_data_home)! + bundleName + "/.cookies.shared"
        } else {
            destPath = NSHomeDirectory() + "/.local/share" + bundleName + "/.cookies.shared"
        }
        let fm = FileManager.default
        var isDir = false
        let exists = fm.fileExists(atPath: destPath, isDirectory: &isDir)
        XCTAssertTrue(exists)
        //Test by setting the environmental variable
        let pathIndex = bundlePath.range(of: "/", options: .backwards)?.lowerBound
        let task = Process()
        task.launchPath = bundlePath.substring(to: pathIndex!) + "/xdgTestHelper/xdgTestHelper"
        var environment = ProcessInfo.processInfo.environment
        environment["XDG_DATA_HOME"] =  NSHomeDirectory() + "/TestXDG"
        task.environment = environment
        // Launch the task
        task.launch()
        task.waitUntilExit()
        let status = task.terminationStatus
        XCTAssertEqual(status, 0)
        let terminationReason = task.terminationReason
        XCTAssertEqual(terminationReason, Process.TerminationReason.exit)
>>>>>>> 78d6b135
    }
}<|MERGE_RESOLUTION|>--- conflicted
+++ resolved
@@ -216,44 +216,6 @@
     }
 
     func test_cookieInXDGSpecPath() {
-        //Test without setting the environment variable
-<<<<<<< HEAD
-//        let testCookie = HTTPCookie(properties: [
-//           .name: "TestCookie0",
-//           .value: "Test @#$%^$&*99mam",
-//           .path: "/",
-//           .domain: "sample.com",
-//        ])!
-//        let storage = HTTPCookieStorage.shared
-//        storage.setCookie(testCookie)
-//        XCTAssertEqual(storage.cookies!.count, 3)
-//        var destPath: String
-//        if let xdg_config_home = getenv("XDG_CONFIG_HOME") {
-//            destPath = String(utf8String: xdg_config_home)! + "/.cookies.shared"
-//        } else {
-//            destPath = NSHomeDirectory() + "/.config/.cookies.shared"
-//        }
-//        let fm = FileManager.default
-//        var isDir = false
-//        let exists = fm.fileExists(atPath: destPath, isDirectory: &isDir)
-//        XCTAssertTrue(exists)
-//        //Test by setting the environmental variable
-//        let bundle = Bundle.main
-//        let bundlePath = bundle.bundlePath
-//        var pathIndex = bundlePath.range(of: "/", options: .backwards)?.lowerBound
-//        let task = Process()
-//        task.launchPath = bundlePath.substring(to: pathIndex!) + "/xdgTestHelper/xdgTestHelper"
-//        var environment = ProcessInfo.processInfo.environment
-//        environment["XDG_CONFIG_HOME"] =  NSHomeDirectory() + "/TestXDG"
-//        task.environment = environment
-//        // Launch the task
-//        task.launch()
-//        task.waitUntilExit()
-//        let status = task.terminationStatus
-//        XCTAssertEqual(status, 0)
-//        let terminationReason = task.terminationReason
-//        XCTAssertEqual(terminationReason, Process.TerminationReason.exit)
-=======
         let testCookie = HTTPCookie(properties: [
            .name: "TestCookie0",
            .value: "Test @#$%^$&*99mam",
@@ -292,6 +254,5 @@
         XCTAssertEqual(status, 0)
         let terminationReason = task.terminationReason
         XCTAssertEqual(terminationReason, Process.TerminationReason.exit)
->>>>>>> 78d6b135
     }
 }