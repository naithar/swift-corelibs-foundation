--- conflicted
+++ resolved
@@ -53,17 +53,10 @@
     | `URLProtectionSpace`         | Unimplemented   | None          |                                                                                                                    |
     | `URLProtocol`                | Unimplemented   | None          |                                                                                                                    |
     | `URLProtocolClient`          | Unimplemented   | None          |                                                                                                                    |
-<<<<<<< HEAD
-    | `NSURLRequest`               | Mostly Complete | Incomplete    | `NSCoding` remains unimplemented                                                                                   |
-    | `NSMutableURLRequest`        | Mostly Complete | Incomplete    | `NSCoding` remains unimplemented                                                                                   |
+    | `NSURLRequest`               | Mostly Complete | Incomplete    |                                                                                                                    |
+    | `NSMutableURLRequest`        | Mostly Complete | Incomplete    |                                                                                                                    |
     | `URLResponse`                | Mostly Complete | Incomplete    |                                                                                                                    |
     | `NSHTTPURLResponse`          | Mostly Complete | Substantial   |                                                                                                                    |
-=======
-    | `NSURLRequest`               | Mostly Complete | Incomplete    |                                                                                                                    |
-    | `NSMutableURLRequest`        | Mostly Complete | Incomplete    |                                                                                                                    |
-    | `URLResponse`                | Mostly Complete | Incomplete    | `NSCoding` remains unimplemented                                                                                   |
-    | `NSHTTPURLResponse`          | Mostly Complete | Substantial   | `NSCoding` remains unimplemented                                                                                   |
->>>>>>> df27829d
     | `NSURL`                      | Mostly Complete | Substantial   | `NSCoding` with non-keyed-coding archivers, `checkResourceIsReachable()`, and resource values remain unimplemented |
     | `NSURLQueryItem`             | Mostly Complete | N/A           | `NSCoding` remains unimplemented                                                                                   |
     | `URLResourceKey`             | Complete        | N/A           |                                                                                                                    |
